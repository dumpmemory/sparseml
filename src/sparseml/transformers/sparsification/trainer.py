# Copyright (c) 2021 - present / Neuralmagic, Inc. All Rights Reserved.
#
# Licensed under the Apache License, Version 2.0 (the "License");
# you may not use this file except in compliance with the License.
# You may obtain a copy of the License at
#
#    http://www.apache.org/licenses/LICENSE-2.0
#
# Unless required by applicable law or agreed to in writing,
# software distributed under the License is distributed on an "AS IS" BASIS,
# WITHOUT WARRANTIES OR CONDITIONS OF ANY KIND, either express or implied.
# See the License for the specific language governing permissions and
# limitations under the License.

"""
SparseML transformers trainer classes and interfaces to be plugged in with
existing or similiar HF trainer flows
"""


import glob
import logging
import math
import os
from typing import Any, Dict, List, Optional, Tuple, Union

import inspect

import torch
from torch import distributed as dist
from torch.nn import Module
from torch.utils.data import RandomSampler
from transformers import Trainer as TransformersTrainer
from transformers import TrainerCallback, TrainerControl, TrainingArguments
from transformers.file_utils import WEIGHTS_NAME
from transformers.trainer_callback import TrainerState
from transformers.trainer_utils import get_last_checkpoint

from sparseml.pytorch.optim import ScheduledModifierManager, ScheduledOptimizer
from sparseml.pytorch.utils import (
    GradSampler,
    LoggerManager,
    ModuleSparsificationInfo,
    WANDBLogger,
)
from sparseml.transformers.utils import SparseAutoModel
from sparseml.transformers.utils.helpers import RECIPE_REGEX, RECIPE_TEMPLATE


__all__ = [
    "RecipeManagerTrainerInterface",
    "TrainerInterface",
    "Trainer",
    "DisableHalfPrecisionCallback",
]


_LOGGER = logging.getLogger(__name__)
TRAINER_STATE_NAME = "trainer_state.json"


class RecipeManagerTrainerInterface:
    """
    Training base interface for running sparsification recipes with transformers flows.
    Defines it's own lifecycle that is compatible with transformers flows.
    Can additionally be used outside of transformers flows provided
    they match reasonably closely.

    Should be instantiated with multi-inheritance with a custom trainer class.
    RecipeManagerTrainerInterface must be provided
    before Trainer for proper class dependency.
    i.e. class MyCustomTrainer(RecipeManagerTrainerInterface, Trainer)

    Expected lifecycle:
    1. apply_manager
    2. create_optimizer (only for training)
    3. create_scheduler (only for training)
    4. compute_loss (only for training, called before each step)
    5. save_model (only for training)
    6. finalize_manager

    :param model: the model to use with the trainer and apply sparsification to
    :param model_state_path: the state path to the model,
        used to load config and tokenizer settings
    :param recipe: the recipe, if any, to apply to the modle and training
        process
    :param recipe_args: A json string, csv key=value string, or dictionary containing
        arguments to override the root arguments within the recipe such as
        learning rate or num epochs
    :param teacher: teacher model for distillation. Set to 'self' to distill
        from the loaded model or 'disable' to turn of distillation
    :param kwargs: key word arguments passed to the parent class
    """

    def __init__(
        self,
        model: Module,
        model_state_path: str,
        recipe: Optional[str],
        recipe_args: Optional[Union[Dict[str, Any], str]] = None,
        teacher: Optional[Union[Module, str]] = None,
        **kwargs,
    ):
        # instantiate necessary state, like managers, so we can override args
        self.model = model
        self.model_state_path = str(model_state_path)
        self.recipe = recipe
        self.recipe_args = recipe_args
        self.teacher = teacher

        report_to = (
            ""
            if "args" not in kwargs
            or not kwargs["args"]
            or not kwargs["args"].report_to
            else kwargs["args"].report_to
        )
        if not dist.is_initialized() or dist.get_rank() == 0:
            loggers = [WANDBLogger()] if "wandb" in report_to else None
            if "modifier_log_frequency" in kwargs:
                self.logger_manager = LoggerManager(
                    loggers, log_frequency=kwargs["modifier_log_frequency"]
                )
            else:
                self.logger_manager = LoggerManager(loggers)
        else:
            self.logger_manager = LoggerManager(log_python=False)

        # remove arch_managers once recipe stages are supported
        self.manager, self.arch_managers = self._setup_manager(kwargs)
        self.manager_applied = False
        self.manager_initialized = False
        self.manager_finalized = False
        self.manager_steps_per_epoch = 0

        super().__init__(model=model, **kwargs)
        self.criterion = torch.nn.CrossEntropyLoss()
        self.callback_disable_fp16 = DisableHalfPrecisionCallback(self)
        self.callback_handler.add_callback(self.callback_disable_fp16)

        self.grad_sampler = GradSampler(
            self._mfac_data_loader(), self._mfac_loss_function
        )

        model_signature = inspect.signature(self.model.forward)
        self._model_signature_columns = list(model_signature.parameters.keys())

        if self.teacher is not None:
            teacher_signature = inspect.signature(self.teacher.forward)
            self._teacher_signature_columns = list(teacher_signature.parameters.keys())
        else:
            self._teacher_signature_columns = None


    def apply_manager(self, epoch: float, checkpoint: Optional[str]) -> bool:
        """
        Apply the recipe(s) to the model and training/validation process.

        :param epoch: the training epoch to apply the recipe(s) at.
            If loading after training, set epoch=math.inf
        :param checkpoint: the optional checkpoint to use to reload model state
            from after the model's architecture has been modified.
            If not supplied, falls back to self.model_state_path
        :return: True if recipes were applied, False otherwise
        """
        if (not self.arch_managers and self.manager is None) or self.manager_applied:
            return False

        orig_state_dict = self.model.state_dict()

        # apply architecture changes to prep for reload of weights to handle
        # things like layer dropping and quantization which changes param names
        if self.arch_managers:
            for arch_manager in self.arch_managers:
                arch_manager.apply_structure(self.model, epoch=math.inf, finalize=True)
            _LOGGER.info(
                f"Applied structure from {len(self.arch_managers)} "
                "SparseML recipes to model and finalized "
                "(recipes saved with model_path)"
            )

        if self.manager is not None:
            self.manager.apply_structure(self.model, epoch=epoch)
            _LOGGER.info(
                "Applied structure from SparseML recipe argument to model at "
                f"epoch {epoch}"
            )

        # reload the state dict for the model now that architecture matches expected
        load_path = checkpoint or self.model_state_path
        self._reload_model_state(load_path, orig_state_dict)
        self.manager_applied = True
        _LOGGER.info(
            "Reloaded model state after SparseML recipe structure modifications "
            f"from {load_path}"
        )

        return True

    def finalize_manager(self) -> bool:
        """
        Finalize the current recipes to wrap up any held state.

        :return: True if recipes were finalized, False otherwise
        """
        if (
            self.manager is None
            or not self.manager_initialized
            or self.manager_finalized
        ):
            return False

        self.manager.finalize(self.model)
        self.manager_finalized = True
        _LOGGER.info("Finalized SparseML recipe argument applied to the model")

        return True

    def create_optimizer(self):
        """
        Override the optimizer to apply and update the recipe while training.
        create_optimizer must exist in the parent class and should set
        self.optimizer to the optimizer state and optionally set self.scaler
        if using amp.
        """
        self._check_super_defined("create_optimizer")
        super().create_optimizer()

        if not self.manager:
            return

        n_gpu = (
            torch.distributed.get_world_size()
            if torch.distributed.is_initialized()
            else self.args._n_gpu
        )
        total_batch_size = (
            self.args.per_device_train_batch_size
            * n_gpu
            * self.args.gradient_accumulation_steps
        )
        self.manager_steps_per_epoch = math.ceil(
            len(self.train_dataset) / total_batch_size
        )

        if hasattr(self, "scaler"):
            wrap_optim_key = "scaler"
            self.scaler = self.manager.modify(
                self.model,
                self.optimizer,
                steps_per_epoch=self.manager_steps_per_epoch,
                allow_parallel_module=False,
                wrap_optim=self.scaler,
                loggers=self.logger_manager,
                distillation_teacher=self.teacher,
                grad_sampler=self.grad_sampler,
            )
        else:
            wrap_optim_key = "optimizer"
            self.optimizer = ScheduledOptimizer(
                self.optimizer,
                self.model,
                self.manager,
                steps_per_epoch=self.manager_steps_per_epoch,
                loggers=self.logger_manager,
                initialize_kwargs={
                    "grad_sampler": self.grad_sampler,
                    "distillation_teacher": self.teacher,
                },
            )
            if not self.manager.initialized:
                self.manager.initialize(
                    self.model,
                    loggers=self.logger_manager,
                    distillation_teacher=self.teacher,
                    grad_sampler=self.grad_sampler,
                )
        self.manager_initialized = True
        _LOGGER.info(
            f"Modified the {wrap_optim_key} from the recipe for training with "
            f"total_batch_size: {total_batch_size} and "
            f"steps_per_epoch: {self.manager_steps_per_epoch}"
        )

    def create_scheduler(
        self, num_training_steps: int, optimizer: torch.optim.Optimizer = None
    ):
        """
        Create an LR scheduler to work with the applied recipes. If the
        recipe specifies LR modifiers, then will set lr_scheduler to a
        placeholder lr scheduler. Expects create_scheduler to be defined in the
        super class. Additionally expects self.lr_scheduler argument to be
        available

        :param num_training_steps: the total number of training steps
        :param optimizer: pre-initialized optimizer
        """
        self._check_super_defined("create_scheduler")

        if (
            self.lr_scheduler is not None
            or self.manager is None
            or not self.manager.learning_rate_modifiers
        ):
            super().create_scheduler(num_training_steps, optimizer)
            return

        # allow SparseML to manage LR and set a dummy scheduler
        self.lr_scheduler = torch.optim.lr_scheduler.MultiplicativeLR(
            self.optimizer,
            lambda _: 1.0,
        )
        _LOGGER.warning("Overrode the lr_scheduler from SparseML recipe")

    def compute_loss(
        self, model: Module, inputs: Dict[str, Any], return_outputs: bool = False
    ) -> Union[torch.Tensor, Tuple[torch.Tensor, Any]]:
        """
        Override for the compute_loss to factor in distillation modifiers.
        If distillation modifiers are present in the recipe, then will
        add the distillation loss to the normal loss function.
        Expects compute_loss to be defined in the suepr class.

        :param model: the model to compute the loss for
        :param inputs: the inputs to pass through the model for calculating the loss
        :param return_outputs: True to return the outputs with the loss,
            False otherwise
        :return: the resulting loss if not return_outputs, otherwise a tuple
            containing the loss and the model's outputs
        """
        self._check_super_defined("compute_loss")

        if (
            self.manager is None
            or not self.manager.initialized
            or not self.manager.enabled
            or not self.manager.distillation_modifiers
        ):
            return super().compute_loss(model, inputs, return_outputs=return_outputs)

        # Certain modifiers requires to modify the inputs before they are being run
        # through the model. As an example, the ModifierDistillation indicates requests for
        # hidden_states or attention as part of the model outputs
        inputs = self.manager.prepare_inputs(inputs)
<<<<<<< HEAD
        import pdb; pdb.set_trace()
        student_inputs = {k: inputs[k] for k in inputs if k in self._model_signature_columns}
        student_outputs = model(**student_inputs)

        teacher_inputs = {k: inputs[k] for k in inputs if k in self._teacher_signature_columns}
=======

        student_outputs = model(**inputs)
>>>>>>> d26104e1
        loss = student_outputs["loss"]
        loss = self.manager.loss_update(
            loss,
            model,
            self.optimizer,
            self.state.epoch,
            self.manager_steps_per_epoch,
            student_outputs=student_outputs,
            student_inputs=student_inputs,
            teacher_inputs=teacher_inputs,
        )

        return (loss, student_outputs) if return_outputs else loss

    def save_model(self, output_dir: Optional[str] = None, _internal_call=True):
        """
        Override of the save_model function and expects it to exist in the parent.
        Calls into super() to save the model and additionally saves any recipes
        that were used with the model within the model folder.

        :param output_dir: the path to save the recipes into
        """
        """
        Save model during or after training. Modifiers that change the model
        architecture will also be saved
        """
        self._check_super_defined("save_model")
        super().save_model(output_dir=output_dir, _internal_call=_internal_call)

        if self.manager is None:
            return

        if output_dir is None:
            output_dir = self.args.output_dir

        index = len(self.arch_managers)
        recipe_path = os.path.join(
            output_dir, RECIPE_TEMPLATE.format(f"_{index:02d}" if index > 0 else "")
        )
        self.manager.save(recipe_path)
        _LOGGER.info(f"Saved SparseML recipe with model state to {recipe_path}")

    def log_model_sparsification(self):
        """
        Log the current model sparsification info including pruned and quantized states
        """
        sparsification_info = ModuleSparsificationInfo(self.model)

        _LOGGER.info(
            f"Sparsification info for {self.model_state_path}: "
            f"{sparsification_info.params_total} total params. "
            f"Of those there are {sparsification_info.params_prunable_total} prunable "
            f"params which have {sparsification_info.params_prunable_sparse_percent} "
            "avg sparsity."
        )
        model_type = (
            "sparse"
            if sparsification_info.params_prunable_sparse_percent > 5
            else "dense"
        )
        _LOGGER.info(
            f"{model_type} model detected, "
            f"all sparsification info: {sparsification_info}"
        )

    def _check_super_defined(self, func: str):
        if not hasattr(super(), func):
            raise NotImplementedError(
                f"The super class for SparseMLTrainer must define a {func} function"
            )

    def _setup_manager(
        self, kwargs
    ) -> Tuple[Optional[ScheduledModifierManager], List[ScheduledModifierManager]]:
        manager = None
        arch_managers = []

        if self.recipe is not None:
            manager = ScheduledModifierManager.from_yaml(
                self.recipe, recipe_variables=self.recipe_args
            )
            _LOGGER.info(
                "Loaded SparseML recipe variable into manager for recipe: "
                f"{self.recipe} and recipe_variables: {self.recipe_args}"
            )

        arch_recipe_paths = glob.glob(os.path.join(self.model_state_path, RECIPE_REGEX))
        if arch_recipe_paths:
            arch_managers = [
                ScheduledModifierManager.from_yaml(path) for path in arch_recipe_paths
            ]
            _LOGGER.info(
                f"Loaded SparseML {len(arch_recipe_paths)} recipes into architecture "
                f"managers from {arch_recipe_paths}"
            )

        if manager is not None and manager in arch_managers:
            # new recipe and the one stored with model are the same,
            # keep manager and remove from arch_managers to keep from applying twice.
            # remove this logic once recipe stages land
            arch_managers.remove(manager)
            _LOGGER.info(
                "Removed duplicate SparseML recipe from arch_managers that matched "
                "the recipe variable to prevent double application"
            )

        if (
            manager is not None
            and manager.max_epochs
            and "args" in kwargs
            and (hasattr(kwargs["args"], "num_train_epochs"))
        ):
            _LOGGER.warning(
                f"Overriding num_train_epochs from Recipe to {manager.max_epochs}"
            )
            kwargs["args"].num_train_epochs = manager.max_epochs

        return manager, arch_managers

    def _reload_model_state(self, load_path: str, orig_state_dict: Dict[str, Any]):
        if (
            not load_path
            or not os.path.isdir(load_path)
            or not os.path.isfile(os.path.join(load_path, WEIGHTS_NAME))
        ):
            _LOGGER.warning(
                "Model state was not reloaded for SparseML: "
                f"could not find model wieghts for model_path {load_path}"
            )
            return

        current_state_dict = self.model.state_dict()

        if set(orig_state_dict.keys()) == set(current_state_dict):
            # no change in keys, ignore reload
            return

        # change in keys due to architecture changes, reload statedict
        load_state_dict = torch.load(
            os.path.join(load_path, WEIGHTS_NAME), map_location="cpu"
        )
        _, missing, unexpected, _, _ = self.model._load_state_dict_into_model(
            self.model, load_state_dict, load_path, _fast_init=False
        )

        if missing:
            _LOGGER.warning(
                "Missing keys found when reloading model state for SparseML recipe:"
                f"{missing}"
            )

        if unexpected:
            _LOGGER.warning(
                f"Unexpected keys found when reloading model state for SparseML recipe:"
                f"{unexpected}"
            )

        total_loaded = len(current_state_dict) - (len(missing) if len(missing) else 0)
        _LOGGER.info(
            f"Reloaded {total_loaded} model params for SparseML Recipe from {load_path}"
        )
        SparseAutoModel.log_model_load(
            self.model,
            self.model_state_path,
            model_type="student" if self.teacher else "model",
            delayed_load=False,
        )

    def _mfac_data_loader(self):
        data_loader_template = self.get_train_dataloader()

        data_loader = torch.utils.data.DataLoader(
            dataset=data_loader_template.dataset,
            batch_size=data_loader_template.batch_size // 2,
            sampler=RandomSampler(data_loader_template.dataset, replacement=False),
            num_workers=data_loader_template.num_workers,
            collate_fn=data_loader_template.collate_fn,
            pin_memory=data_loader_template.pin_memory,
            drop_last=data_loader_template.drop_last,
            timeout=data_loader_template.timeout,
            worker_init_fn=data_loader_template.worker_init_fn,
            generator=data_loader_template.generator,
            prefetch_factor=data_loader_template.prefetch_factor,
            persistent_workers=data_loader_template.persistent_workers,
        )

        for sample in data_loader:
            if self.label_smoother is not None and "labels" in sample:
                label = sample.pop("labels")
            else:
                label = None
            sample = self._prepare_inputs(sample)
            yield [], sample, label

    def _mfac_loss_function(self, model_outputs, loss_target):
        if loss_target is not None:
            loss = self.label_smoother(model_outputs, loss_target)
        else:
            loss = (
                model_outputs["loss"]
                if isinstance(model_outputs, dict)
                else model_outputs[0]
            )
        return loss


class TrainerInterface(RecipeManagerTrainerInterface):
    """
    Training interface for running sparsification recipes with transformers flows.
    Mimics the lifecycle of transformers Trainer classes.

    Should be instantiated with multi-inheretance with a custom trainer class.
    TrainerInterface must be provided before Trainer for proper class dependency.
    i.e. class MyCustomTrainer(TrainerInterface, Trainer)

    :param model: the model to use with the trainer and apply sparsification to
    :param model_state_path: the state path to the model,
        used to load config and tokenizer settings
    :param recipe: the recipe, if any, to apply to the modle and training
        process
    :param recipe_args: A json string, csv key=value string, or dictionary containing
        arguments to override the root arguments within the recipe such as
        learning rate or num epochs
    :param teacher: teacher model for distillation. Set to 'self' to distill
        from the loaded model or 'disable' to turn of distillation
    :param kwargs: key word arguments passed to the parent class
    """

    def __init__(
        self,
        model: Module,
        model_state_path: str,
        recipe: Optional[str],
        recipe_args: Optional[Union[Dict[str, Any], str]] = None,
        teacher: Optional[Union[Module, str]] = None,
        **kwargs,
    ):
        super().__init__(
            model=model,
            model_state_path=model_state_path,
            recipe=recipe,
            recipe_args=recipe_args,
            teacher=teacher,
            **kwargs,
        )

    def train(self, *args, **kwargs):
        """
        Run a sparsification training cycle.
        Calls into apply_manager before super().train()
        and calls finalize_manager, if applied, after super().train().

        :param args: positional args to pass to super().train()
        :param kwargs: keyword args to pass to super().train()
        :return: the output from super.train()
        """
        checkpoint, epoch = self._generate_apply_manager_params(kwargs)
        applied = self.apply_manager(epoch=epoch, checkpoint=checkpoint)
        self.callback_disable_fp16.check_disable(epoch, force=True)
        output = super().train(*args, **kwargs)
        if applied:
            self.finalize_manager()
        self.log_model_sparsification()

        return output

    def evaluate(self, *args, **kwargs):
        """
        Run a sparsification evaluation cycle.
        Calls into apply_manager before super().evaluate()
        and calls finalize_manager, if applied, after super().evaluate().

        :param args: positional args to pass to super().evaluate()
        :param kwargs: keyword args to pass to super().evaluate()
        :return: the output from super.evaluate()
        """
        applied = self.apply_manager(epoch=math.inf, checkpoint=None)
        output = super().evaluate(*args, **kwargs)
        if applied:
            self.finalize_manager()

        return output

    def predict(self, *args, **kwargs):
        """
        Run a sparsification prediction cycle.
        Calls into apply_manager before super().predict()
        and calls finalize_manager, if applied, after super().predict().

        :param args: positional args to pass to super().predict()
        :param kwargs: keyword args to pass to super().predict()
        :return: the output from super.predict()
        """
        applied = self.apply_manager(epoch=math.inf, checkpoint=None)
        output = super().predict(*args, **kwargs)
        if applied:
            self.finalize_manager()

        return output

    def _generate_apply_manager_params(self, kwargs) -> Tuple[Optional[str], float]:
        checkpoint = None
        epoch = 0.0

        if not kwargs or "resume_from_checkpoint" not in kwargs:
            _LOGGER.warning(
                "resume_from_checkpoint not passed into SparseMLTrainer.train. "
                "This will cause issues with restoring recipes when "
                "running from a checkpoint."
            )
        elif kwargs["resume_from_checkpoint"]:
            if (
                isinstance(kwargs["resume_from_checkpoint"], bool)
                and kwargs["resume_from_checkpoint"]
            ):
                checkpoint = get_last_checkpoint(self.args.output_dir)
            else:
                checkpoint = kwargs["resume_from_checkpoint"]
            epoch = TrainerState.load_from_json(
                os.path.join(checkpoint, TRAINER_STATE_NAME)
            ).epoch

        return checkpoint, epoch


class Trainer(TrainerInterface, TransformersTrainer):
    """
    Training implementation for running sparsification recipes with transformers flows.
    :param model: the model to use with the trainer and apply sparsification to
    :param model_state_path: the state path to the model,
        used to load config and tokenizer settings
    :param recipe: the recipe, if any, to apply to the modle and training
        process
    :param recipe_args: A json string, csv key=value string, or dictionary containing
        arguments to override the root arguments within the recipe such as
        learning rate or num epochs
    :param teacher: teacher model for distillation. Set to 'self' to distill
        from the loaded model or 'disable' to turn of distillation
    :param kwargs: key word arguments passed to the parent class
    """

    def __init__(
        self,
        model: Module,
        model_state_path: str,
        recipe: Optional[str],
        recipe_args: Optional[Union[Dict[str, Any], str]] = None,
        teacher: Optional[Union[Module, str]] = None,
        **kwargs,
    ):
        super().__init__(
            model=model,
            model_state_path=model_state_path,
            recipe=recipe,
            recipe_args=recipe_args,
            teacher=teacher,
            **kwargs,
        )


class DisableHalfPrecisionCallback(TrainerCallback):
    """
    TrainerCallback for disabling FP16 training before QAT training begins
    :param sparseml_trainer: SparseML trainer that will call back into this object
    :param args: args to be passed to base TrainerCallback
    :param kwargs: key word arguments to be passed to base TrainerCallback
    """

    def __init__(self, trainer: RecipeManagerTrainerInterface, *args, **kwargs):
        super().__init__(*args, **kwargs)
        self.trainer = trainer
        self.on_begin_called = False
        self.quant_start_epoch = math.inf

    def check_disable(self, epoch: float, force: bool = False):
        if (
            force or hasattr(self.trainer, "scaler") and self.trainer.scaler._enabled
        ) and self.qat_active(epoch):
            self.disable_amp(epoch)

    def qat_active(self, epoch: float) -> bool:
        return (self.trainer.manager and self.trainer.manager.qat_active(epoch)) or any(
            bool(man.quantization_modifiers) for man in self.trainer.arch_managers
        )

    def disable_amp(self, epoch: float):
        if not self.on_begin_called:
            # disable if training loops haven't started so we don't load
            # the empty scaler state dict and instead disable it from the start
            self.trainer.use_amp = False

        if hasattr(self.trainer, "scaler"):
            self.trainer.scaler._enabled = False

        self.quant_start_epoch = epoch
        _LOGGER.info(f"entering QAT phase at epoch {epoch}, disabling FP16 training")

    def on_epoch_begin(
        self,
        args: TrainingArguments,
        state: TrainerState,
        control: TrainerControl,
        **kwargs,
    ):
        """
        Event called at the beginning of an epoch. Disables
        """
        super().on_epoch_begin(args, state, control, **kwargs)
        self.on_begin_called = True
        self.check_disable(state.epoch)

        if state.epoch > self.quant_start_epoch:
            _LOGGER.info(self.trainer.model)<|MERGE_RESOLUTION|>--- conflicted
+++ resolved
@@ -342,16 +342,11 @@
         # through the model. As an example, the ModifierDistillation indicates requests for
         # hidden_states or attention as part of the model outputs
         inputs = self.manager.prepare_inputs(inputs)
-<<<<<<< HEAD
-        import pdb; pdb.set_trace()
+
         student_inputs = {k: inputs[k] for k in inputs if k in self._model_signature_columns}
         student_outputs = model(**student_inputs)
 
         teacher_inputs = {k: inputs[k] for k in inputs if k in self._teacher_signature_columns}
-=======
-
-        student_outputs = model(**inputs)
->>>>>>> d26104e1
         loss = student_outputs["loss"]
         loss = self.manager.loss_update(
             loss,
