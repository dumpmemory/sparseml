--- conflicted
+++ resolved
@@ -18,16 +18,9 @@
 
 import os
 import warnings
-<<<<<<< HEAD
-import logging
-from dataclasses import asdict
-from enum import Enum, auto, unique
-from typing import Any, List, Optional, Tuple, Union, Dict
-=======
 from contextlib import contextmanager
 from enum import Enum, auto, unique
 from typing import Any, Dict, List, Optional, Tuple, Union
->>>>>>> e517f506
 
 import torch
 from torch.nn import Module
@@ -344,7 +337,7 @@
 
 # saving helpers
 
-from copy import deepcopy
+
 def save_recipe(
     recipe_manager: ScheduledModifierManager,
     save_dir: str,
@@ -423,7 +416,6 @@
         info_file.write("\n".join(info_lines))
 
 
-<<<<<<< HEAD
 # TODO: Add type for training_args
 def extract_metadata(metadata_args: List[str], training_args)-> Dict[str, Any]:
     """
@@ -553,8 +545,6 @@
     return None, None  # val dataset not needed
 
 
-=======
->>>>>>> e517f506
 def _download_model_from_zoo_using_recipe(
     recipe_stub: str,
 ) -> Optional[str]:
